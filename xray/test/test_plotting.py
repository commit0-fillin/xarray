--- conflicted
+++ resolved
@@ -2,14 +2,10 @@
 import pandas as pd
 
 from xray import DataArray
-<<<<<<< HEAD
+
 import xray.plotting as xplt
-=======
-from xray.plotting import (plot_imshow, plot_contourf, plot_contour,
-                           plot_pcolormesh)
 from xray.plotting.plotting import (_infer_interval_breaks,
                                     _determine_cmap_params)
->>>>>>> e5c3fa39
 
 from . import TestCase, requires_matplotlib
 
@@ -69,11 +65,11 @@
         self.pass_in_axis(self.darray.plot)
 
     def test__infer_interval_breaks(self):
-        self.assertArrayEqual([-0.5, 0.5, 1.5], xplt._infer_interval_breaks([0, 1]))
+        self.assertArrayEqual([-0.5, 0.5, 1.5], _infer_interval_breaks([0, 1]))
         self.assertArrayEqual([-0.5, 0.5, 5.0, 9.5, 10.5],
-                              xplt._infer_interval_breaks([0, 1, 9, 10]))
+                              _infer_interval_breaks([0, 1, 9, 10]))
         self.assertArrayEqual(pd.date_range('20000101', periods=4) - np.timedelta64(12, 'h'),
-                              xplt._infer_interval_breaks(pd.date_range('20000101', periods=3)))
+                              _infer_interval_breaks(pd.date_range('20000101', periods=3)))
 
 
 class TestPlot1D(PlotTestCase):
