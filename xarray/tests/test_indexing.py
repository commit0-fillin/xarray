--- conflicted
+++ resolved
@@ -63,15 +63,10 @@
             indexing.convert_label_indexer(mindex, 0)
         with pytest.raises(ValueError):
             indexing.convert_label_indexer(index, {'three': 0})
-<<<<<<< HEAD
-        with raises_regex(KeyError, 'index to be fully lexsorted'):
-            indexing.convert_label_indexer(mindex, (slice(None), 1, 'no_level'))
-=======
-        with self.assertRaises((KeyError, IndexError)):
+        with pytest.raises((KeyError, IndexError)):
             # pandas 0.21 changed this from KeyError to IndexError
             indexing.convert_label_indexer(
                 mindex, (slice(None), 1, 'no_level'))
->>>>>>> c58d1426
 
     def test_convert_unsorted_datetime_index_raises(self):
         index = pd.to_datetime(['2001', '2000', '2002'])
